"""
src/app_windows.py - Windows-compatible version of the WhatsApp application bot
"""
import os
import re
import json
import logging
import datetime
from typing import Dict, Any, Optional, List
import uuid
import hashlib # For Calendly webhook signature verification
import hmac    # For Calendly webhook signature verification

# WhatsApp API integration
from heyoo import WhatsApp
from flask import Flask, request, Response, jsonify

# Database integration
import supabase
from supabase import create_client, Client

# File handling
import tempfile
from werkzeug.utils import secure_filename

# For Gemini API
import google.generativeai as genai

# For Calendly API
from calendly import Calendly

# For Windows compatibility
from waitress import serve
from dotenv import load_dotenv

# Load environment variables from .env file
load_dotenv()

# Initialize Flask app
app = Flask(__name__)

# Configure logging
logging.basicConfig(level=logging.INFO,
                   format='%(asctime)s - %(name)s - %(levelname)s - %(message)s')
logger = logging.getLogger(__name__)

# Initialize WhatsApp client
WHATSAPP_TOKEN = os.environ.get("WHATSAPP_TOKEN")
VERIFY_TOKEN = os.environ.get("VERIFY_TOKEN")
PHONE_NUMBER_ID = os.environ.get("PHONE_NUMBER_ID")

messenger = WhatsApp(WHATSAPP_TOKEN, phone_number_id=PHONE_NUMBER_ID)

# Initialize Supabase client
SUPABASE_URL = os.environ.get("SUPABASE_URL")
SUPABASE_KEY = os.environ.get("SUPABASE_KEY")
supabase_client: Client = create_client(SUPABASE_URL, SUPABASE_KEY)

# Initialize Gemini API
GEMINI_API_KEY = os.environ.get("GEMINI_API_KEY")
genai.configure(api_key=GEMINI_API_KEY)

# Initialize Calendly client
CALENDLY_PERSONAL_ACCESS_TOKEN = os.environ.get("CALENDLY_PERSONAL_ACCESS_TOKEN")
CALENDLY_WEBHOOK_SIGNING_KEY = os.environ.get("CALENDLY_WEBHOOK_SIGNING_KEY") # You'll get this when you create a webhook
calendly_client = Calendly(CALENDLY_PERSONAL_ACCESS_TOKEN)
CALENDLY_WEBHOOK_URL = os.environ.get("CALENDLY_WEBHOOK_URL") # e.g., https://your-app-url.com/calendly-webhook

# Add a root endpoint to check if server is running
@app.route("/", methods=["GET"])
def root():
    """Root endpoint to check if the server is running"""
    return jsonify({"message": "Job Application Bot is running!"})

# Calendly and office information
CALENDLY_LINK = os.environ.get("CALENDLY_LINK", "https://calendly.com/your-company/job-interview")
OFFICE_DIRECTIONS = """
Our office is located at:
123 Business Street
Suite 456
Business City, BC 12345

Nearest transit:
- Bus: Routes 10, 15 (stop at Business Square)
- Train: Central Station (5-minute walk)

Please arrive 15 minutes before your scheduled time.
"""

# Google Form link
GOOGLE_FORM_LINK = os.environ.get("GOOGLE_FORM_LINK", "https://forms.gle/yourFormLink")

# Application steps
STEPS = {
    "initial_contact": "confirm_intent",
    "confirm_intent": "commitment_check",
    "commitment_check": "request_resume",
    "request_resume": "request_form",
    "request_form": "waiting_review",
    "waiting_review": "request_interview_details",  # Ask for Name/NRIC after approval
    "request_interview_details": "waiting_calendly_booking", # Name/NRIC collected, Calendly link sent
    "waiting_calendly_booking": "confirmation", # Calendly webhook received, booking confirmed
    "confirmation": "completed"
}

# Gemini model configurations for each step
GEMINI_MODELS = {
    "confirm_intent": {
        "model_name": "gemini-1.5-flash-latest", # Updated model
        "temperature": 0.2,
        "instructions": """
        You are an HR assistant for job applications. Your job is to determine if the user intends to apply for a job.
        You must ONLY respond in JSON format with the following structure:
        {
            "intent_confirmed": true/false,
            "confidence": 0.0-1.0,
            "response": "your response message here"
        }
        If the user clearly expresses interest in applying for a job, set intent_confirmed to true.
        If the user is just asking questions or not clearly applying, set intent_confirmed to false.
        Keep your responses professional, brief and straightforward.
        """
    },
    "commitment_check": {
<<<<<<< HEAD
        "model_name": "gemini-1.5-pro-latest", # Updated model
=======
        "model_name": "gemini-2.5-flash-preview-05-20",
>>>>>>> 6cab6dd3
        "temperature": 0.1,
        "instructions": """
        You are an HR assistant checking a job applicant's commitment period. Your role is to determine if the applicant can commit to at least 1 month.
        You must ONLY respond in JSON format with the following structure:
        {
            "commitment_sufficient": true/false,
            "commitment_period": "extracted period",
            "period_in_months": number,
            "response": "your response message here"
        }
        Examples:
        User: "I can commit for 2 weeks"
        Your response:
        {
            "commitment_sufficient": false,
            "commitment_period": "2 weeks",
            "period_in_months": 0.5,
            "response": "I'm sorry, we require a minimum commitment of 1 month. Thank you for your interest."
        }
        User: "I'm available for 3 months starting July"
        Your response:
        {
            "commitment_sufficient": true,
            "commitment_period": "3 months",
            "period_in_months": 3,
            "response": "Great! 3 months is a suitable commitment period for this position."
        }
        User: "I'm not sure how long I can commit"
        Your response:
        {
            "commitment_sufficient": false,
            "commitment_period": "undefined",
            "period_in_months": 0,
            "response": "We require a minimum commitment of 1 month for this position. Could you please let us know if you can commit to at least 1 month?"
        }
        Analyze the text to extract the commitment period and determine if it's at least 1 month.
        Be flexible with how people express time periods (weeks, months, years).
        1 month = 4 weeks = 30 days
        """
    },
    "request_resume": {
        "model_name": "gemini-1.5-flash-latest", # Updated model
        "temperature": 0.1,
        "instructions": """
        You are an HR assistant handling job applications. Your role is to help users upload their resume.
        You must ONLY respond in JSON format with the following structure:
        {
            "resume_received": true/false,
            "file_type_valid": true/false,
            "needs_guidance": true/false,
            "response": "your response message here"
        }
        If the user has sent a file (doc, docx, pdf) or pasted text that looks like a resume, set resume_received to true.
        If the user says they don't have a resume or don't know what it is, set needs_guidance to true.
        For any other response (questions, irrelevant messages), keep both values as false.
        Keep your responses professional and helpful.
        """
    },
    "request_interview_details": { # Renamed from schedule_interview, focused on Name/NRIC
        "model_name": "gemini-1.5-flash-latest", # Updated model
        "temperature": 0.1,
        "instructions": """
        You are an HR assistant. The applicant has been approved for an interview.
        Your role is to verify if the user has provided their FULL NAME and NRIC (National Registration Identity Card) correctly.
        This information is required to generate a visitor pass for them to enter the office.

        You must ONLY respond in JSON format with the following structure:
        {
            "name_provided": true/false,
            "nric_provided": true/false,
            "name": "extracted full name",
            "nric": "extracted NRIC",
            "response": "your response message here"
        }

        For NRIC validation:
        - Singapore NRIC typically follows the pattern: S/T/F/G/M followed by 7 digits, then a checksum letter (e.g., S1234567A, T0123456Z).
        - Malaysian NRIC typically has 12 digits, often written with hyphens like XXXXXX-XX-XXXX (e.g., 900101-10-1234).

        When extracting NRIC, make sure to identify and extract the complete NRIC number.
        If name is provided, extract the full name.
        If both are provided and seem valid, set respective flags to true.
        If information is missing or invalid, provide a helpful response asking for the specific information.
        Example if NRIC is missing: "Thanks for your name. Could you also provide your NRIC number? We need this for your visitor pass."
        Example if both are missing: "Please provide your full name and NRIC number so we can prepare your visitor pass."
        Example if both are provided: "Thank you for providing your details."
        Keep your responses professional and helpful.
        """
    }
}

class ApplicationBot:
    def __init__(self, supabase_client: Client, calendly_client_instance: Calendly):
        self.db = supabase_client
        self.calendly = calendly_client_instance

    def _create_calendly_webhook(self):
        """Creates a Calendly webhook subscription if it doesn't already exist."""
        if not CALENDLY_WEBHOOK_URL or not CALENDLY_WEBHOOK_SIGNING_KEY:
            logger.warning("Calendly webhook URL or signing key not configured. Skipping webhook creation.")
            return

        try:
            user = self.calendly.get_current_user()
            user_uri = user["resource"]["uri"]
            organization_uri = user["resource"]["current_organization"]

            subscriptions = self.calendly.list_webhook_subscriptions(organization=organization_uri, scope="organization")
            
            webhook_exists = False
            for sub in subscriptions.get("collection", []):
                if sub["callback_url"] == CALENDLY_WEBHOOK_URL and "invitee.created" in sub["events"]:
                    logger.info(f"Calendly webhook for invitee.created already exists for {CALENDLY_WEBHOOK_URL}")
                    webhook_exists = True
                    # Optionally, update the signing key if it's different, though Calendly API might not allow direct update of signing key.
                    # Usually, you set the signing key once during creation or get it from Calendly.
                    break
            
            if not webhook_exists:
                logger.info(f"Creating Calendly webhook for invitee.created to {CALENDLY_WEBHOOK_URL}")
                self.calendly.create_webhook_subscription(
                    url=CALENDLY_WEBHOOK_URL,
                    events=["invitee.created"], # You can add "invitee.canceled" if needed
                    organization=organization_uri,
                    scope="organization",
                    signing_key=CALENDLY_WEBHOOK_SIGNING_KEY # This key is provided BY YOU to Calendly
                )
                logger.info("Calendly webhook created successfully.")
            
        except Exception as e:
            logger.error(f"Failed to create or verify Calendly webhook: {e}")


    def process_message(self, sender_id: str, message_data: Dict[Any, Any]) -> str:
        """Process incoming messages and route to appropriate handler"""
        try:
            message_type = self._determine_message_type(message_data)
            message_content = self._extract_message_content(message_data, message_type)

            application = self._get_or_create_application(sender_id)
            self._record_message(application["id"], "user", message_content, message_type)

            current_step = application.get("current_step", "initial_contact")
            step_handler = getattr(self, f"_handle_{current_step}", self._handle_unknown_step)

            response = step_handler(application, message_content, message_type, message_data)

            if response: # Only record and send if there's a response string
                self._record_message(application["id"], "bot", response, "text")
            return response

        except Exception as e:
            logger.error(f"Error processing message: {e}", exc_info=True)
            return "Sorry, we encountered an error. Please try again later."

    def _determine_message_type(self, message_data: Dict) -> str:
        """Determine the type of message received"""
        if "text" in message_data:
            return "text"
        elif "document" in message_data:
            return "document"
        elif "image" in message_data: # Assuming resume can be an image, though less common
            return "image"
        # Add other types if needed, e.g., 'audio', 'video', 'sticker'
        else:
            logger.warning(f"Unknown message type in data: {message_data}")
            return "unknown"

    def _extract_message_content(self, message_data: Dict, message_type: str) -> str:
        """Extract content from the message based on type"""
        if message_type == "text":
            return message_data["text"].get("body", "")
        elif message_type == "document":
            # For documents, the content could be filename or a placeholder if we don't store names
            return message_data["document"].get("filename", "document_received")
        elif message_type == "image":
            return message_data["image"].get("caption", "image_received")
        return ""

    def _get_or_create_application(self, phone_number: str) -> Dict:
        """Get existing application or create a new one"""
        # Normalize phone number if necessary (e.g., remove '+' or country codes if inconsistent)
        result = self.db.table("applications").select("*").eq("phone_number", phone_number).order("created_at", desc=True).limit(1).execute()

        if result.data:
            application = result.data[0]
            self.db.table("applications").update({
                "last_interaction": datetime.datetime.now(datetime.timezone.utc).isoformat()
            }).eq("id", application["id"]).execute()
            return application
        else:
            new_application_data = {
                "name": "Applicant", # Default name
                "phone_number": phone_number,
                "current_step": "initial_contact",
                "status": "pending",
                "last_interaction": datetime.datetime.now(datetime.timezone.utc).isoformat(),
            }
            insert_result = self.db.table("applications").insert(new_application_data).execute()
            return insert_result.data[0]

    def _record_message(self, application_id: uuid.UUID, sender: str, content: str,
                       message_type: str, file_url: str = None, file_type: str = None) -> None:
        """Record a message in the database"""
        try:
            app_result = self.db.table("applications").select("current_step").eq("id", application_id).execute()
            step_name = app_result.data[0]["current_step"] if app_result.data else "unknown"

            message_data = {
                "application_id": str(application_id), # Ensure UUID is string for JSON
                "sender": sender,
                "message_content": content,
                "message_type": message_type,
                "step_name": step_name
            }

            if file_url:
                message_data["file_url"] = file_url
            if file_type:
                message_data["file_type"] = file_type

            self.db.table("applicant_messages").insert(message_data).execute()
        except Exception as e:
            logger.error(f"Error recording message for app {application_id}: {e}", exc_info=True)


    def _update_application_step(self, application_id: uuid.UUID, new_step: str,
                               additional_data: Dict = None) -> None:
        """Update the application's current step and any additional data"""
        update_data = {"current_step": new_step, "attempts_counter": 0, "updated_at": datetime.datetime.now(datetime.timezone.utc).isoformat()}

        if additional_data:
            update_data.update(additional_data)

        self.db.table("applications").update(update_data).eq("id", application_id).execute()

    def _increment_attempt_counter(self, application_id: uuid.UUID) -> int:
        """Increment and return the attempt counter for an application"""
        # This should ideally be an atomic increment in the DB if possible, or handle potential race conditions.
        # For now, a select then update:
        app_result = self.db.table("applications").select("attempts_counter").eq("id", application_id).execute()
        current_count = app_result.data[0]["attempts_counter"] if app_result.data and app_result.data[0]["attempts_counter"] is not None else 0
        new_count = current_count + 1

        self.db.table("applications").update({"attempts_counter": new_count}).eq("id", application_id).execute()
        return new_count

    def _call_gemini(self, step: str, user_message: str) -> Dict:
        """Call the appropriate Gemini model for the current step"""
        model_config = GEMINI_MODELS.get(step)
        if not model_config:
            logger.error(f"No Gemini model configuration found for step: {step}")
            return {"error": "Model configuration not found", "response": "Internal configuration error."}

        try:
            model = genai.GenerativeModel(
                model_name=model_config["model_name"],
                generation_config={"temperature": model_config["temperature"]},
                system_instruction=model_config["instructions"] # Use system_instruction
            )

            # Prompt is now just the user message, as instructions are system-level
            response = model.generate_content(f"User message: {user_message}")
            response_text = response.text

            if response_text.startswith("```json"):
                response_text = response_text[len("```json"):]
            if response_text.endswith("```"):
                response_text = response_text[:-len("```")]
            response_text = response_text.strip()

            try:
                return json.loads(response_text)
            except json.JSONDecodeError as e:
                logger.error(f"Failed to parse Gemini response as JSON for step {step}: {response_text}. Error: {e}")
                # Fallback or error response
                return {"error": "Invalid JSON response from model", "response": "I had trouble processing that. Could you try phrasing it differently?"}

        except Exception as e:
            logger.error(f"Error calling Gemini API for step {step}: {e}", exc_info=True)
            return {"error": f"API error: {str(e)}", "response": "There was an issue contacting our AI service. Please try again shortly."}

    def _handle_initial_contact(self, application: Dict, message: str,
                              message_type: str, message_data: Dict) -> str:
        self._update_application_step(application["id"], STEPS["initial_contact"])
        # Directly call the next handler since no user input is needed to transition from initial_contact
        return self._handle_confirm_intent(application, message, message_type, message_data)

    def _handle_confirm_intent(self, application: Dict, message: str,
                             message_type: str, message_data: Dict) -> str:
        gemini_response = self._call_gemini("confirm_intent", message)

        if "error" in gemini_response:
            return gemini_response.get("response", "I'm having trouble understanding. Could you please clarify if you're interested in applying for a job with us?")

        if gemini_response.get("intent_confirmed", False):
            self._update_application_step(application["id"], STEPS["confirm_intent"])
            return "Great! Before proceeding with your job application, could you please let us know your commitment period for this position? We require a minimum of 1 month."
        else:
            # User doesn't intend to apply, stay in the same step, but provide Gemini's response
            return gemini_response.get("response", "I'm not sure if you're looking to apply for a job. Please let me know if you'd like to start the application process.")

    def _handle_commitment_check(self, application: Dict, message: str,
                          message_type: str, message_data: Dict) -> str:
        gemini_response = self._call_gemini("commitment_check", message)

        if "error" in gemini_response:
            return gemini_response.get("response", "I'm having trouble understanding your commitment period. Could you clearly state how long you can commit to this position? We require a minimum of 1 month.")

        commitment_sufficient = gemini_response.get("commitment_sufficient", False)

        if commitment_sufficient:
            self._update_application_step(
                application["id"],
                STEPS["commitment_check"],
                {"commitment_step": True, "commitment_period_months": gemini_response.get("period_in_months")}
            )
            return f"Thank you! Your commitment period works for us. The next step is to upload your resume or CV. You can send it as a document (PDF, DOC, DOCX) or paste its content as text."
        else:
            # Check if a specific response for insufficient commitment is provided by Gemini
            rejection_response = gemini_response.get("response")
            if not rejection_response or commitment_sufficient: # Fallback if Gemini doesn't give a rejection message
                 rejection_response = "Thank you for your interest. Unfortunately, we require a minimum commitment period of 1 month for this position. If your availability changes in the future, you're welcome to apply again."

            self._update_application_step(
                application["id"],
                "rejected", # A terminal step
                {"status": "rejected", "red_flags": (application.get("red_flags",0) or 0) + 1,
                 "red_flag_reasons": json.dumps( (json.loads(application.get("red_flag_reasons", "[]") or "[]")) + ["Insufficient commitment period"])}
            )
            return rejection_response

    def _handle_request_resume(self, application: Dict, message: str,
                             message_type: str, message_data: Dict) -> str:
        attempts = application.get("attempts_counter", 0)
        if attempts >= 5:
            self._update_application_step(application["id"], "ignored", {"status": "abandoned"})
            return "We haven't received your resume after multiple attempts. Your application has been paused. Feel free to start again when you're ready."

        file_url = None
        actual_message_for_gemini = message # Default to text message

        if message_type == "document":
            media_id = message_data.get("document", {}).get("id")
            filename = message_data.get("document", {}).get("filename", "document")
            # In a real scenario, you'd download the file from 'media_id' via WhatsApp API,
            # upload it to your storage (e.g., Supabase Storage), and get a public/signed URL.
            # For now, placeholder:
            # file_url = f"https://your-storage-service.com/resumes/{application['id']}/{filename}"
            # messenger.download_media(media_id) # This would give you file content
            # For Gemini, if it's a document, we might just pass the filename or a confirmation.
            actual_message_for_gemini = f"User uploaded a document: {filename}"
            # Or, if you extract text from PDF/DOCX, pass that. For now, simpler.
            logger.info(f"Document received: {filename} with media_id: {media_id}")
            # Simulate file upload and URL generation
            file_url = f"s3://user-resumes/{application['id']}/{secure_filename(filename)}"


        elif message_type == "image": # If resume can be an image
            media_id = message_data.get("image", {}).get("id")
            caption = message_data.get("image", {}).get("caption", "image_resume")
            actual_message_for_gemini = f"User sent an image as resume. Caption: {caption}"
            logger.info(f"Image resume received with media_id: {media_id}")
            file_url = f"s3://user-resumes/{application['id']}/image_resume.jpg"


        # Even if a file is sent, the 'message' variable might be empty if there's no caption/text body.
        # We need to ensure Gemini gets relevant info.
        if not message and file_url: # If only a file was sent with no text
             user_input_for_gemini = f"The user sent a file named '{os.path.basename(file_url)}'."
        else:
             user_input_for_gemini = message

        gemini_response = self._call_gemini("request_resume", user_input_for_gemini)

        if "error" in gemini_response:
            self._increment_attempt_counter(application["id"])
            return gemini_response.get("response", "I'm having trouble processing your resume. Please try uploading it again as a document (PDF, DOC, or DOCX), or paste the text.")

        if gemini_response.get("resume_received", False) or file_url: # Consider file upload as resume received
            self._update_application_step(
                application["id"],
                STEPS["request_resume"],
                {"resume_step": True, "resume_url": file_url if file_url else "text_resume_in_messages"}
            )
            return f"Thank you for submitting your resume! The next step is to complete our application form. Please fill out this form: {GOOGLE_FORM_LINK}\n\nOnce you've completed the form, please send a message here saying 'form completed'."

        elif gemini_response.get("needs_guidance", False):
            return gemini_response.get("response", "I understand you might not have a resume ready. That's okay! Instead, please provide a brief summary of your work experience, education, and skills in a message, and we'll use that information for your application.")

        else:
            new_count = self._increment_attempt_counter(application["id"])
            remaining = 5 - new_count
            return gemini_response.get("response", f"I don't see a resume attached or pasted. Please upload your resume as a document (PDF, DOC, or DOCX) or paste it as text. {remaining} attempts remaining.")


    def _handle_request_form(self, application: Dict, message: str,
                           message_type: str, message_data: Dict) -> str:
        form_completed = False
        if re.search(r"form\s+(is\s+)?completed|completed(\s+the)?\s+form|done", message.lower()):
            form_completed = True

        if form_completed:
            self._update_application_step(
                application["id"],
                STEPS["request_form"], # Moves to waiting_review
                {"form_step": True}
            )
            # This message implies an automated review process will now happen.
            return "Thank you for completing the form! Your application is now under review. We'll get back to you soon with next steps. This might take a little while."
        else:
            return f"Please complete our application form at {GOOGLE_FORM_LINK} and let me know when you're done by replying with 'form completed' or 'done'."

    def _handle_waiting_review(self, application: Dict, message: str,
                             message_type: str, message_data: Dict) -> str:
        # User messages while their application (form/resume) is under external review.
        return "Your application is currently under review. We'll notify you as soon as a decision is made. Thank you for your patience!"

    def _handle_request_interview_details(self, application: Dict, message: str,
                                 message_type: str, message_data: Dict) -> str:
        """Handles collecting Full Name and NRIC for the interview pass."""
        gemini_response = self._call_gemini("request_interview_details", message)

        if "error" in gemini_response:
            return gemini_response.get("response", "I'm having trouble processing your information. Could you please provide your full name and NRIC number clearly? This is required for office access.")

        name_provided = gemini_response.get("name_provided", False)
        nric_provided = gemini_response.get("nric_provided", False)
        extracted_name = gemini_response.get("name", "").strip()
        extracted_nric = gemini_response.get("nric", "").strip().upper()

        update_data = {}
        if name_provided and extracted_name:
            update_data["name"] = extracted_name
        if nric_provided and extracted_nric:
            # Basic NRIC validation (can be enhanced with regex from Gemini model if needed here too)
            # For now, rely on Gemini's extraction.
            update_data["nric"] = extracted_nric # Store the NRIC

        if update_data: # If Gemini extracted anything, update the DB
             self.db.table("applications").update(update_data).eq("id", application["id"]).execute()
             # Refresh application data to reflect these changes for the current function scope
             application.update(update_data)


        # Check if we NOW have both name and NRIC (either from this message or previous ones)
        # This requires fetching the latest application record or ensuring 'application' dict is up-to-date
        current_name = application.get("name", "")
        current_nric = application.get("nric", "")
        
        # A more robust check by re-fetching or ensuring application dict is the single source of truth
        # For simplicity, we assume 'application' dict is updated if Gemini extracted something.
        # However, the initial message for this step won't have name/nric in 'message'.
        # The Gemini prompt for request_interview_details is designed to extract from the user's message.

        if name_provided and nric_provided and extracted_name and extracted_nric:
            # Both provided in this specific message and extracted by Gemini
            self._update_application_step(
                application["id"],
                STEPS["request_interview_details"], # Moves to waiting_calendly_booking
                {"pass_step": True} # Indicates NRIC/Name collected for pass
            )
            return f"Thank you, {extracted_name}! We have your details for the visitor pass.\n\nPlease book your interview slot using this link: {CALENDLY_LINK}\n\n{OFFICE_DIRECTIONS}\n\nOnce booked, our system will automatically confirm."
        else:
            # If Gemini couldn't extract both, or if it's the first time in this step (message might be from bot)
            # Rely on Gemini's response to ask for missing info.
            # If the message is from the bot (e.g. the initial message to enter this step), Gemini might not find name/nric.
            # The initial message to enter this step is sent by the `handle_webhook` (external_review)
            # or if the user just says "hi" in this step.
            response_from_gemini = gemini_response.get("response")
            if response_from_gemini:
                return response_from_gemini
            else: # Fallback if Gemini provides no specific response
                missing_parts = []
                if not name_provided: missing_parts.append("full name")
                if not nric_provided: missing_parts.append("NRIC")
                return f"We still need your { ' and '.join(missing_parts) } to proceed with interview scheduling and your visitor pass."


    def _handle_waiting_calendly_booking(self, application: Dict, message: str,
                                 message_type: str, message_data: Dict) -> str:
        """User messages while bot is waiting for Calendly webhook."""
        # User might say "I booked it" or ask for status.
        # The actual confirmation comes from the webhook.
        return "Thanks for letting me know. Please ensure you have booked your slot via the Calendly link we provided. Our system will send you a confirmation message automatically once the booking is detected. If you've already booked, please wait for that system confirmation."

    def _handle_confirmation(self, application: Dict, message: str,
                           message_type: str, message_data: Dict) -> str:
        """Final confirmation step after Calendly booking is confirmed by webhook."""
        # This step is reached after the Calendly webhook has processed and updated the status.
        # The primary confirmation message is sent by the Calendly webhook handler.
        # This handler is for any follow-up messages from the user.
        self._update_application_step(
            application["id"],
            STEPS["confirmation"], # Moves to 'completed'
            {"status": "interview_scheduled_finalized"} # Or a more final status
        )
        return "We're all set for your interview! We look forward to meeting you. If you have any questions before then, or if you need to reschedule, please let us know."

    def _handle_unknown_step(self, application: Dict, message: str,
                           message_type: str, message_data: Dict) -> str:
        logger.error(f"Unknown application step: {application.get('current_step')} for app ID {application['id']}")
        return "I'm sorry, there seems to be an issue with your application's current state. Our team will look into this and contact you if necessary."

    def handle_external_review_webhook(self, webhook_data: Dict) -> None:
        """Process incoming webhook from external review system"""
        try:
            application_id = webhook_data.get("application_id")
            if not application_id:
                logger.error("External review webhook missing application_id")
                return

            self.db.table("webhook_events").insert({
                "application_id": str(application_id),
                "event_type": webhook_data.get("event_type", "external_review_unknown"),
                "event_data": webhook_data,
            }).execute()

            event_type = webhook_data.get("event_type")
            if event_type == "application_review":
                decision = webhook_data.get("decision", "").lower()
                app_result = self.db.table("applications").select("id, phone_number, name").eq("id", application_id).execute()

                if not app_result.data:
                    logger.error(f"Application not found for ID: {application_id} in external review webhook.")
                    return
                
                application_details = app_result.data[0]
                phone_number = application_details["phone_number"]
                applicant_name = application_details.get("name", "Applicant")


                if decision == "approved":
                    # Transition to the new step: request_interview_details
                    self._update_application_step(
                        application_id,
                        "request_interview_details", # New step to ask for Name/NRIC
                        {"status": "approved_pending_details"}
                    )
                    message = (
                        f"Dear {applicant_name},\n\n"
                        "We're pleased to inform you that your application has been reviewed and we'd like to invite you for an interview!\n\n"
                        "To proceed with scheduling and to generate a visitor pass for office entry, please reply with your **Full Name** and **NRIC number** (e.g., S1234567A or 900101-10-1234)."
                    )
                    messenger.send_message(message, phone_number)
                    self._record_message(application_id, "bot", message, "text")


                elif decision == "rejected":
                    self.db.table("applications").update({
                        "status": "rejected",
                        "current_step": "rejected", # Terminal step
                        "updated_at": datetime.datetime.now(datetime.timezone.utc).isoformat()
                    }).eq("id", application_id).execute()

                    rejection_reason = webhook_data.get("reason", "we will not be proceeding with your application at this time")
                    message = f"Dear {applicant_name},\n\nThank you for your interest in our company. After careful consideration, we regret to inform you that {rejection_reason}. We appreciate your time and wish you the best in your job search."
                    messenger.send_message(message, phone_number)
                    self._record_message(application_id, "bot", message, "text")

        except Exception as e:
            logger.error(f"Error processing external review webhook: {e}", exc_info=True)

    def handle_calendly_webhook(self, webhook_payload: Dict) -> None:
        """Handles invitee.created event from Calendly."""
        try:
            event_type = webhook_payload.get("event")
            payload_data = webhook_payload.get("payload")

            if not payload_data or event_type != "invitee.created":
                logger.info(f"Ignoring Calendly event: {event_type}")
                return

            invitee_uri = payload_data.get("uri")
            # Fetch invitee details to get questions and answers (for phone number)
            # invitee_details = self.calendly.get_invitee(uuid=invitee_uri.split('/')[-1]) # If you need more details
            
            # Extract phone number from questions_and_answers
            # This assumes you have a question in your Calendly event type that asks for "Phone Number"
            # And the user's WhatsApp number is E.164 format.
            phone_number_from_calendly = None
            for qa in payload_data.get("questions_and_answers", []):
                if "phone" in qa.get("question", "").lower() or "number" in qa.get("question", "").lower() : # Adjust to match your question
                    phone_number_from_calendly = qa.get("answer", "").replace(" ", "").replace("-", "").replace("(", "").replace(")", "")
                    if not phone_number_from_calendly.startswith("+"):
                        # Attempt to normalize if it's a local number; this is highly country-dependent
                        # For simplicity, assume it might be missing the '+' for an international number
                        # Or you might need more sophisticated normalization based on your user base
                        pass # Add normalization if needed, e.g., add default country code if missing
                    break
            
            if not phone_number_from_calendly:
                logger.error(f"Could not extract phone number from Calendly webhook: {payload_data.get('questions_and_answers')}")
                return

            # Find application by phone number (normalize if necessary)
            # Supabase stores phone_number as 'from' which includes country code but no '+'
            # Calendly might provide it with '+'. Adjust for matching.
            normalized_phone_for_db = phone_number_from_calendly.lstrip('+')

            app_result = self.db.table("applications").select("*").eq("phone_number", normalized_phone_for_db).order("created_at", desc=True).limit(1).execute()

            if not app_result.data:
                logger.error(f"No application found for phone number {normalized_phone_for_db} from Calendly webhook.")
                return

            application = app_result.data[0]
            application_id = application["id"]
            applicant_name = application.get("name", "Applicant")

            # Record this webhook event
            self.db.table("webhook_events").insert({
                "application_id": str(application_id),
                "event_type": "calendly_invitee_created",
                "event_data": webhook_payload, # Store the raw payload
                "processed": True
            }).execute()

            interview_start_time_str = payload_data.get("event", {}).get("start_time") # This path might be incorrect, check Calendly payload
            # Correct path for start_time from typical Calendly invitee.created payload:
            scheduled_event_details = payload_data.get("scheduled_event", {})
            interview_start_time_str = scheduled_event_details.get("start_time")
            
            interview_datetime = None
            if interview_start_time_str:
                try:
                    interview_datetime = datetime.datetime.fromisoformat(interview_start_time_str.replace("Z", "+00:00"))
                except ValueError:
                    logger.error(f"Could not parse interview start time: {interview_start_time_str}")


            # Update application: interview details, status, and step
            update_payload = {
                "interview_date": interview_datetime.isoformat() if interview_datetime else None,
                "interview_confirmation": True,
                "calendly_event_uuid": payload_data.get("uri", "").split('/')[-1], # Store Calendly invitee UUID
                "status": "interview_scheduled",
                "current_step": STEPS["waiting_calendly_booking"], # Move to 'confirmation' step
                "updated_at": datetime.datetime.now(datetime.timezone.utc).isoformat()
            }
            self.db.table("applications").update(update_payload).eq("id", application_id).execute()

            # Send confirmation message to user
            confirmation_message = (
                f"Hi {applicant_name},\n\n"
                f"Your interview has been successfully scheduled! "
            )
            if interview_datetime:
                # Format datetime object to a user-friendly string, e.g., "Monday, May 27, 2024 at 2:00 PM"
                # Consider user's timezone if possible, or state timezone explicitly (e.g., UTC)
                user_friendly_time = interview_datetime.strftime("%A, %B %d, %Y at %I:%M %p %Z")
                confirmation_message += f"It is set for {user_friendly_time}.\n\n"
            else:
                confirmation_message += "Please check your email for the exact time and details.\n\n"

            confirmation_message += (
                f"Office Location & Directions:\n{OFFICE_DIRECTIONS}\n\n"
                "Your visitor pass will be prepared based on the details you provided. "
                "We look forward to meeting you!"
            )

            messenger.send_message(confirmation_message, application["phone_number"])
            self._record_message(application_id, "bot", confirmation_message, "text")
            logger.info(f"Calendly booking confirmed for application {application_id}. User notified.")

        except Exception as e:
            logger.error(f"Error processing Calendly webhook: {e}", exc_info=True)


# Initialize the bot
application_bot = ApplicationBot(supabase_client, calendly_client)

@app.before_first_request
def initialize_calendly_webhook():
    if CALENDLY_PERSONAL_ACCESS_TOKEN and CALENDLY_WEBHOOK_URL and CALENDLY_WEBHOOK_SIGNING_KEY:
        logger.info("Attempting to create/verify Calendly webhook on startup...")
        application_bot._create_calendly_webhook()
    else:
        logger.warning("Calendly PAT, Webhook URL, or Signing Key not set. Skipping Calendly webhook creation.")


@app.route('/webhook', methods=['GET'])
def verify_whatsapp_webhook():
    mode = request.args.get('hub.mode')
    token = request.args.get('hub.verify_token')
    challenge = request.args.get('hub.challenge')

    if mode and token:
        if mode == 'subscribe' and token == VERIFY_TOKEN:
            logger.info("WhatsApp Webhook verified successfully")
            return challenge, 200
        else:
            logger.warning("WhatsApp Webhook verification failed: Incorrect mode or token")
            return Response(status=403)
    logger.warning("WhatsApp Webhook verification failed: Missing mode or token")
    return Response(status=400) # Bad Request is more appropriate

@app.route('/webhook', methods=['POST'])
def whatsapp_webhook():
    data = request.get_json()
    if not data:
        logger.error("Received empty JSON payload for WhatsApp webhook")
        return Response(status=400) # Bad Request

    # logger.info(f"WhatsApp webhook received: {json.dumps(data, indent=2)}") # Log incoming data

    try:
        if data.get('object') == 'whatsapp_business_account':
            for entry in data.get('entry', []):
                for change in entry.get('changes', []):
                    if change.get('field') == 'messages':
                        value = change.get('value', {})
                        messages = value.get('messages', [])
                        metadata = value.get('metadata', {}) # Contains phone_number_id

                        for message_obj in messages:
                            sender_id = message_obj.get('from') # User's phone number

                            # Construct message_data based on message type
                            message_data_payload = {}
                            msg_type = message_obj.get('type')

                            if msg_type == 'text':
                                message_data_payload['text'] = message_obj.get('text', {})
                            elif msg_type == 'document':
                                message_data_payload['document'] = message_obj.get('document', {})
                            elif msg_type == 'image':
                                message_data_payload['image'] = message_obj.get('image', {})
                            # Add other types: 'audio', 'video', 'interactive', 'button', 'reaction', etc.
                            else:
                                logger.info(f"Received unhandled message type: {msg_type} from {sender_id}")
                                # Optionally send a message like "I can only process text and documents."
                                # messenger.send_message("I can only process text, images, and documents at the moment.", sender_id)
                                continue # Skip processing this message

                            if sender_id and message_data_payload:
                                response_text = application_bot.process_message(sender_id, message_data_payload)
                                if response_text: # Only send if there's something to send
                                    messenger.send_message(response_text, sender_id)
                            else:
                                logger.warning(f"Missing sender_id or message_data_payload for message: {message_obj}")
        return Response(status=200)
    except Exception as e:
        logger.error(f"Error in WhatsApp webhook: {e}", exc_info=True)
        return Response(status=500)


@app.route('/external-review-webhook', methods=['POST']) # Renamed for clarity
def external_review_webhook():
    data = request.get_json()
    if not data:
        logger.error("Received empty JSON payload for external review webhook")
        return Response(status=400)
    
    # logger.info(f"External review webhook received: {json.dumps(data, indent=2)}")
    try:
        application_bot.handle_external_review_webhook(data)
        return Response(status=200)
    except Exception as e:
        logger.error(f"Error in external_review_webhook: {e}", exc_info=True)
        return Response(status=500)

@app.route('/calendly-webhook', methods=['POST'])
def calendly_webhook_receiver():
    # Verify signature (important for security)
    if CALENDLY_WEBHOOK_SIGNING_KEY:
        signature_header = request.headers.get('Calendly-Webhook-Signature')
        if not signature_header:
            logger.warning("Calendly webhook: Missing signature header.")
            return Response("Signature missing", status=401)

        try:
            t_value, sig_value = signature_header.split(',')
            t = t_value.split('=')[1]
            signature = sig_value.split('=')[1]
            
            signed_payload = t + "." + request.get_data(as_text=True)
            expected_signature = hmac.new(
                CALENDLY_WEBHOOK_SIGNING_KEY.encode(),
                msg=signed_payload.encode(),
                digestmod=hashlib.sha256
            ).hexdigest()

            if not hmac.compare_digest(expected_signature, signature):
                logger.warning("Calendly webhook: Invalid signature.")
                return Response("Invalid signature", status=401)
        except Exception as e:
            logger.error(f"Calendly webhook: Signature verification error: {e}")
            return Response("Signature verification failed", status=401)
    else:
        logger.warning("CALENDLY_WEBHOOK_SIGNING_KEY not set. Skipping signature verification. THIS IS INSECURE.")


    data = request.get_json()
    if not data:
        logger.error("Received empty JSON payload for Calendly webhook")
        return Response(status=400)

    # logger.info(f"Calendly webhook received: {json.dumps(data, indent=2)}")
    try:
        application_bot.handle_calendly_webhook(data)
        return Response(status=200)
    except Exception as e:
        logger.error(f"Error in calendly_webhook_receiver: {e}", exc_info=True)
        return Response(status=500)


@app.route('/health', methods=['GET'])
def health_check():
    return jsonify({
        "status": "ok",
        "timestamp": datetime.datetime.now(datetime.timezone.utc).isoformat(),
        "version": "1.1.0" # Incremented version
    })

if __name__ == '__main__':
    print("Starting server on http://127.0.0.1:5000")
    print("Available endpoints:")
    print("  - /                       : Root endpoint (returns status message)")
    print("  - /health                 : Health check endpoint")
    print("  - /webhook                : WhatsApp webhook endpoint")
    print("  - /external-review-webhook: External review system webhook endpoint")
    print("  - /calendly-webhook       : Calendly webhook endpoint")
    
    # For development, Flask's built-in server is fine.
    # For production on Windows, Waitress is a good choice.
    # app.run(host='127.0.0.1', port=5000, debug=True) # Use this for easier debugging
    serve(app, host='127.0.0.1', port=5000, threads=4)<|MERGE_RESOLUTION|>--- conflicted
+++ resolved
@@ -122,11 +122,7 @@
         """
     },
     "commitment_check": {
-<<<<<<< HEAD
-        "model_name": "gemini-1.5-pro-latest", # Updated model
-=======
         "model_name": "gemini-2.5-flash-preview-05-20",
->>>>>>> 6cab6dd3
         "temperature": 0.1,
         "instructions": """
         You are an HR assistant checking a job applicant's commitment period. Your role is to determine if the applicant can commit to at least 1 month.
